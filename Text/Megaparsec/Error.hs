--- conflicted
+++ resolved
@@ -27,12 +27,8 @@
   , ShowErrorComponent (..)
   , parseErrorPretty
   , sourcePosStackPretty
-<<<<<<< HEAD
   , addErrorLabel
-  )
-=======
   , parseErrorTextPretty )
->>>>>>> 979e7d50
 where
 
 import Control.DeepSeq
@@ -353,12 +349,11 @@
 orList (x:|[y]) = x ++ " or " ++ y
 orList xs       = intercalate ", " (NE.init xs) ++ ", or " ++ NE.last xs
 
-<<<<<<< HEAD
 addErrorLabel :: NonEmpty Char -> ErrorItem t -> ErrorItem t
 addErrorLabel lbl (LabelledTokens errs e) = LabelledTokens (NE.cons lbl errs) e
 addErrorLabel lbl (Tokens t)              = LabelledTokens (lbl:|[]) t
 addErrorLabel _   e                       = e
-=======
+
 -- | Pretty-print textual part of a 'ParseError', that is, everything except
 -- stack of source positions. The rendered staring always ends with a new
 -- line.
@@ -376,5 +371,4 @@
     else concat
       [ messageItemsPretty "unexpected " us
       , messageItemsPretty "expecting "  ps
-      , unlines (showErrorComponent <$> E.toAscList xs) ]
->>>>>>> 979e7d50
+      , unlines (showErrorComponent <$> E.toAscList xs) ]